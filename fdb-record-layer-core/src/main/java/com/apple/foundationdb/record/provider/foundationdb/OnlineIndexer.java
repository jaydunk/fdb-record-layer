/*
 * OnlineIndexer.java
 *
 * This source file is part of the FoundationDB open source project
 *
 * Copyright 2015-2018 Apple Inc. and the FoundationDB project authors
 *
 * Licensed under the Apache License, Version 2.0 (the "License");
 * you may not use this file except in compliance with the License.
 * You may obtain a copy of the License at
 *
 *     http://www.apache.org/licenses/LICENSE-2.0
 *
 * Unless required by applicable law or agreed to in writing, software
 * distributed under the License is distributed on an "AS IS" BASIS,
 * WITHOUT WARRANTIES OR CONDITIONS OF ANY KIND, either express or implied.
 * See the License for the specific language governing permissions and
 * limitations under the License.
 */

package com.apple.foundationdb.record.provider.foundationdb;

import com.apple.foundationdb.annotation.API;
import com.apple.foundationdb.FDBException;
import com.apple.foundationdb.Range;
import com.apple.foundationdb.ReadTransactionContext;
import com.apple.foundationdb.Transaction;
import com.apple.foundationdb.async.AsyncIterator;
import com.apple.foundationdb.async.AsyncUtil;
import com.apple.foundationdb.async.MoreAsyncUtil;
import com.apple.foundationdb.async.RangeSet;
import com.apple.foundationdb.record.EndpointType;
import com.apple.foundationdb.record.ExecuteProperties;
import com.apple.foundationdb.record.IsolationLevel;
import com.apple.foundationdb.record.RecordCoreException;
import com.apple.foundationdb.record.RecordCoreStorageException;
import com.apple.foundationdb.record.RecordCursor;
import com.apple.foundationdb.record.RecordMetaData;
import com.apple.foundationdb.record.RecordMetaDataProvider;
import com.apple.foundationdb.record.ScanProperties;
import com.apple.foundationdb.record.TupleRange;
import com.apple.foundationdb.record.logging.KeyValueLogMessage;
import com.apple.foundationdb.record.logging.LogMessageKeys;
import com.apple.foundationdb.record.metadata.Index;
import com.apple.foundationdb.record.metadata.Key;
import com.apple.foundationdb.record.metadata.MetaDataException;
import com.apple.foundationdb.record.metadata.RecordType;
import com.apple.foundationdb.record.provider.common.RecordSerializer;
import com.apple.foundationdb.subspace.Subspace;
import com.apple.foundationdb.tuple.ByteArrayUtil2;
import com.apple.foundationdb.tuple.Tuple;
import com.google.common.annotations.VisibleForTesting;
import com.google.protobuf.Message;
import org.apache.commons.lang3.tuple.Pair;
import org.slf4j.Logger;
import org.slf4j.LoggerFactory;

import javax.annotation.Nonnull;
import javax.annotation.Nullable;
import java.util.ArrayDeque;
import java.util.ArrayList;
import java.util.Arrays;
import java.util.Collection;
import java.util.Collections;
import java.util.HashSet;
import java.util.List;
import java.util.Map;
import java.util.Queue;
import java.util.Set;
import java.util.concurrent.CompletableFuture;
import java.util.concurrent.TimeUnit;
import java.util.concurrent.atomic.AtomicBoolean;
import java.util.concurrent.atomic.AtomicInteger;
import java.util.concurrent.atomic.AtomicLong;
import java.util.concurrent.atomic.AtomicReference;
import java.util.function.BiFunction;
import java.util.function.Function;

/**
 * Builds an index online, i.e., concurrently with other database operations. In order to minimize
 * the impact that these operations have with other operations, this attempts to minimize the
 * priorities of its transactions. Additionally, it attempts to limit the amount of work it will
 * done in a fashion that will decrease as the number of failures for a given build attempt increases.
 *
 * <p>
 * As ranges of elements are rebuilt, the fact that the range has rebuilt is added to a {@link RangeSet}
 * associated with the index being built. This {@link RangeSet} is used to (a) coordinate work between
 * different builders that might be running on different machines to ensure that the same work isn't
 * duplicated and to (b) make sure that non-idempotent indexes (like <code>COUNT</code> or <code>SUM_LONG</code>)
 * don't update themselves (or fail to update themselves) incorrectly.
 * </p>
 *
 * <p>
 * Unlike many other features in the Record Layer core, this has a retry loop.
 * </p>
 *
 * <p>Build an index immediately in the current transaction:</p>
 * <pre><code>
 * try (OnlineIndexer indexBuilder = OnlineIndexer.forRecordStoreAndIndex(recordStore, "newIndex")) {
 *     indexBuilder.rebuildIndex(recordStore);
 * }
 * </code></pre>
 *
 * <p>Build an index synchronously in the multiple transactions:</p>
 * <pre><code>
 * try (OnlineIndexer indexBuilder = OnlineIndexer.forRecordStoreAndIndex(recordStore, "newIndex")) {
 *     indexBuilder.buildIndex();
 * }
 * </code></pre>
 */
@API(API.Status.UNSTABLE)
public class OnlineIndexer implements AutoCloseable {
    /**
     * Default number of records to attempt to run in a single transaction.
     */
    public static final int DEFAULT_LIMIT = 100;
    /**
     * Default limit to the number of records to attempt in a single second.
     */
    public static final int DEFAULT_RECORDS_PER_SECOND = 10_000;
    /**
     * Default number of times to retry a single range rebuild.
     */
    public static final int DEFAULT_MAX_RETRIES = 100;
    /**
     * Default interval to be logging successful progress in millis when building across transactions.
     * {@code -1} means it will not log.
     */
    public static final int DEFAULT_PROGRESS_LOG_INTERVAL = -1;
    /**
     * Constant indicating that there should be no limit to some usually limited operation.
     */
    public static final int UNLIMITED = Integer.MAX_VALUE;

    /**
     * If {@link Builder#getIncreaseLimitAfter()} is this value, the limit will not go back up, no matter how many
     * successes there are.
     * This is the default value.
     */
    public static final int DO_NOT_RE_INCREASE_LIMIT = -1;

    @Nonnull private static final byte[] START_BYTES = new byte[]{0x00};
    @Nonnull private static final byte[] END_BYTES = new byte[]{(byte)0xff};
    @Nonnull private static final Logger LOGGER = LoggerFactory.getLogger(OnlineIndexer.class);

    // These error codes represent a list of errors that can occur if there is too much work to be done
    // in a single transaction.
    private static final Set<Integer> lessenWorkCodes = new HashSet<>(Arrays.asList(1004, 1007, 1020, 1031, 2002, 2101));

    @Nonnull private final FDBDatabaseRunner runner;
    @Nonnull private final FDBRecordStore.Builder recordStoreBuilder;
    @Nonnull private final Index index;
    @Nonnull private final Collection<RecordType> recordTypes;
    @Nonnull private final TupleRange recordsRange;
<<<<<<< HEAD

    private int limit;  // Not final as may be adjusted when running.
=======
    private final int maxLimit;
>>>>>>> a1c53349
    private final int maxRetries;
    private final int recordsPerSecond;
    private final long progressLogIntervalMillis;
    private final int increaseLimitAfter;
    /**
     * The current number of records to process in a single transaction, this may go up or down when using
     * {@link #runAsync(Function)}, but never above {@link #maxRetries}.
     */
    private int limit;
    /**
     * The number of successful transactions in a row as called by {@link #runAsync(Function)}.
     */
    private int successCount;
    private long timeOfLastProgressLogMillis;
    /**
     * The total number of records scanned in the build.
     * @see Builder#setProgressLogIntervalMillis(long)
     */
    private AtomicLong totalRecordsScanned;

    protected OnlineIndexer(@Nonnull FDBDatabaseRunner runner,
                            @Nonnull FDBRecordStore.Builder recordStoreBuilder,
                            @Nonnull Index index, @Nonnull Collection<RecordType> recordTypes,
                            int maxLimit, int maxRetries, int recordsPerSecond, long progressLogIntervalMillis,
                            int increaseLimitAfter) {
        this.runner = runner;
        this.recordStoreBuilder = recordStoreBuilder;
        this.index = index;
        this.recordTypes = recordTypes;
        this.limit = maxLimit;
        this.maxLimit = maxLimit;
        this.maxRetries = maxRetries;
        this.recordsPerSecond = recordsPerSecond;
        this.progressLogIntervalMillis = progressLogIntervalMillis;
        this.increaseLimitAfter = increaseLimitAfter;
        this.recordsRange = computeRecordsRange();
        timeOfLastProgressLogMillis = System.currentTimeMillis();
        totalRecordsScanned = new AtomicLong(0);
    }

    /**
     * This {@link Exception} can be thrown in the case that one calls one of the methods
     * that explicitly state that they are building an unbuilt range, i.e., a range of keys
     * that contains no keys which have yet been processed by the {@link OnlineIndexer}
     * during an index build.
     */
    @SuppressWarnings("serial")
    public static class RecordBuiltRangeException extends RecordCoreException {
        public RecordBuiltRangeException(@Nullable Tuple start, @Nullable Tuple end) {
            super("Range specified as unbuilt contained subranges that had already been built");
            addLogInfo(LogMessageKeys.RANGE_START, start);
            addLogInfo(LogMessageKeys.RANGE_END, end);
        }
    }

    /**
     * Get the current number of records to process in one transaction.
     * This may go up or down while {@link #runAsync(Function)} is running, if there are failures committing or
     * repeated successes.
     * @return the current number of records to process in one transaction
     */
    public int getLimit() {
        return limit;
    }

    private TupleRange computeRecordsRange() {
        Tuple low = null;
        Tuple high = null;
        for (RecordType recordType : recordTypes) {
            if (!recordType.primaryKeyHasRecordTypePrefix()) {
                // If any of the types to build for does not have a prefix, give up.
                return TupleRange.ALL;
            }
            Tuple prefix = recordType.getRecordTypeKeyTuple();
            if (low == null) {
                low = high = prefix;
            } else {
                if (low.compareTo(prefix) > 0) {
                    low = prefix;
                }
                if (high.compareTo(prefix) < 0) {
                    high = prefix;
                }
            }
        }
        if (low == null) {
            return TupleRange.ALL;
        } else {
            // Both ends inclusive.
            return new TupleRange(low, high, EndpointType.RANGE_INCLUSIVE, EndpointType.RANGE_INCLUSIVE);
        }
    }

    // Finds the FDBException that ultimately caused some throwable or
    // null if there is none. This can be then used to determine, for
    // example, the error code associated with this FDBException.
    @Nullable
    private FDBException getFDBException(@Nullable Throwable e) {
        Throwable curr = e;
        while (curr != null) {
            if (curr instanceof FDBException) {
                return (FDBException)curr;
            } else {
                curr = curr.getCause();
            }
        }
        return null;
    }

    // Turn a (possibly null) key into its tuple representation.
    @Nullable
    private Tuple convertOrNull(@Nullable Key.Evaluated key) {
        return (key == null) ? null : key.toTuple();
    }

    // Turn a (possibly null) tuple into a (possibly null) byte array.
    @Nullable
    private byte[] packOrNull(@Nullable Tuple tuple) {
        return (tuple == null) ? null : tuple.pack();
    }

    @SuppressWarnings("squid:S1452")
    private CompletableFuture<FDBRecordStore> openRecordStore(@Nonnull FDBRecordContext context) {
        return recordStoreBuilder.copyBuilder().setContext(context).openAsync();
    }

    @Override
    public void close() {
        runner.close();
    }

    // Just like runAsync that takes a handler, except recordsScanned will always be 0
    @Nonnull
    @VisibleForTesting
    <R> CompletableFuture<R> runAsync(@Nonnull Function<FDBRecordStore, CompletableFuture<R>> function) {
        return runAsync(function,
                (result, exception) -> runAsyncPostTransaction(result, exception, null),
                null);
    }

    // This retry loop runs an operation on a record store. The reason that this retry loop exists
    // (despite the fact that FDBDatabase.runAsync exists and is (in fact) used by the logic here)
    // is that this will adjust the value of limit in the case that we encounter errors like transaction_too_large
    // that are not retriable but can be addressed by decreasing the amount of work that has to
    // be done in a single transaction. This allows the OnlineIndexer to respond to being given
    // a bad value for limit.
    @Nonnull
    @VisibleForTesting
    <R> CompletableFuture<R> runAsync(@Nonnull final Function<FDBRecordStore, CompletableFuture<R>> function,
                                      @Nonnull final BiFunction<R, Throwable, Pair<R, Throwable>> handlePostTransaction,
                                      @Nullable List<Object> additionalLogMessageKeyValues) {
        AtomicInteger tries = new AtomicInteger(0);
        CompletableFuture<R> ret = new CompletableFuture<>();
        AtomicLong toWait = new AtomicLong(FDBDatabaseFactory.instance().getInitialDelayMillis());

        AsyncUtil.whileTrue(() ->
                runner.runAsync(context -> {
                    // One difference here from your standard retry loop is that within this method, we set the
                    // priority to "batch" on all transactions in order to avoid other stepping on the toes of other work.
                    context.ensureActive().options().setPriorityBatch();
                    return openRecordStore(context).thenCompose(store -> {
                        if (!store.isIndexWriteOnly(index)) {
                            throw new RecordCoreStorageException("Attempted to build readable index",
                                    LogMessageKeys.INDEX_NAME, index.getName(),
                                    recordStoreBuilder.getSubspaceProvider().logKey(), recordStoreBuilder.getSubspaceProvider().toString(context));
                        }
                        return function.apply(store);
                    });
                }, handlePostTransaction, additionalLogMessageKeyValues).handle((value, e) -> {
                    if (e == null) {
                        ret.complete(value);
                        return AsyncUtil.READY_FALSE;
                    } else {
                        int currTries = tries.getAndIncrement();
                        if (currTries >= maxRetries) {
                            ret.completeExceptionally(runner.getDatabase().mapAsyncToSyncException(e));
                            return AsyncUtil.READY_FALSE;
                        }

                        FDBException fdbE = getFDBException(e);
                        if (fdbE == null) {
                            ret.completeExceptionally(runner.getDatabase().mapAsyncToSyncException(e));
                            return AsyncUtil.READY_FALSE;
                        } else {
                            if (lessenWorkCodes.contains(fdbE.getCode())) {
                                decreaseLimit(fdbE, additionalLogMessageKeyValues);
                                long delay = (long)(Math.random() * toWait.get());
                                toWait.set(Math.min(delay * 2, FDBDatabaseFactory.instance().getMaxDelayMillis()));
                                return MoreAsyncUtil.delayedFuture(delay, TimeUnit.MILLISECONDS).thenApply(vignore3 -> true);
                            } else {
                                ret.completeExceptionally(runner.getDatabase().mapAsyncToSyncException(e));
                                return AsyncUtil.READY_FALSE;
                            }
                        }
                    }
                }).thenCompose(Function.identity()), runner.getExecutor())
                .whenComplete((vignore, e) -> {
                    if (e != null) {
                        ret.completeExceptionally(runner.getDatabase().mapAsyncToSyncException(e));
                    }
                });

        return ret;
    }

    /**
     * Run after a single transactional call within runAsync.
     */
    @VisibleForTesting
    <R> Pair<R, Throwable> runAsyncPostTransaction(@Nullable R result, @Nullable Throwable exception,
                                                   @Nullable AtomicLong recordsScanned) {
        if (increaseLimitAfter > 0) {
            if (exception == null) {
                successCount++;
                if (successCount >= increaseLimitAfter && limit < maxLimit) {
                    increaseLimit();
                }
            } else {
                successCount = 0;
            }
        }
        if (recordsScanned != null) {
            if (exception == null) {
                totalRecordsScanned.addAndGet(recordsScanned.get());
            } else {
                recordsScanned.set(0);
            }
        }
        return Pair.of(result, exception);
    }

    private void decreaseLimit(@Nonnull FDBException fdbException,
                               @Nullable List<Object> additionalLogMessageKeyValues) {
        limit = Math.max(1, (3 * limit) / 4);
        if (LOGGER.isInfoEnabled()) {
            final KeyValueLogMessage message = KeyValueLogMessage.build("Lessening limit of online index build",
                    "indexName", index.getName(),
                    "indexVersion", index.getLastModifiedVersion(),
                    "error", fdbException.getMessage(),
                    "errorCode", fdbException.getCode(),
                    "limit", limit);
            if (additionalLogMessageKeyValues != null) {
                message.addKeysAndValues(additionalLogMessageKeyValues);
            }
            LOGGER.info(message.toString(),
                    fdbException);
        }
    }

    private void increaseLimit() {
        limit = Math.min(maxLimit, Math.max(limit + 1, (4 * limit) / 3));
        if (LOGGER.isDebugEnabled()) {
            LOGGER.debug(KeyValueLogMessage.of("Re-increasing limit of online index build",
                    "indexName", index.getName(),
                    "indexVersion", index.getLastModifiedVersion(),
                    "limit", limit));
        }
    }

    // Builds the index for all of the keys within a given range. This does not update the range set
    // associated with this index, so it is really designed to be a helper for other methods.
    @Nonnull
    private CompletableFuture<Tuple> buildRangeOnly(@Nonnull FDBRecordStore store,
                                                    @Nullable Tuple start, @Nullable Tuple end,
                                                    boolean respectLimit, @Nullable AtomicLong recordsScanned) {
        return buildRangeOnly(store, TupleRange.between(start, end), respectLimit, recordsScanned)
                .thenApply(realEnd -> realEnd == null ? end : realEnd);
    }

    // TupleRange version of above.
    @Nonnull
    private CompletableFuture<Tuple> buildRangeOnly(@Nonnull FDBRecordStore store, @Nonnull TupleRange range,
                                                    boolean respectLimit, @Nullable AtomicLong recordsScanned) {
        if (store.getRecordMetaData() != recordStoreBuilder.getMetaDataProvider().getRecordMetaData()) {
            throw new MetaDataException("Store does not have the same metadata");
        }
        final IndexMaintainer maintainer = store.getIndexMaintainer(index);
        final ExecuteProperties.Builder executeProperties = ExecuteProperties.newBuilder()
                .setIsolationLevel(IsolationLevel.SERIALIZABLE);
        if (respectLimit) {
            executeProperties.setReturnedRowLimit(limit);
        }
        final ScanProperties scanProperties = new ScanProperties(executeProperties.build());
        final RecordCursor<FDBStoredRecord<Message>> cursor = store.scanRecords(range, null, scanProperties);
        final AtomicBoolean empty = new AtomicBoolean(true);
        final FDBStoreTimer timer = runner.getTimer();

        // Note: This runs all of the updates in serial in order to not invoke a race condition
        // in the rank code that was causing incorrect results. If everything were thread safe,
        // a larger pipeline size would be possible.
        return cursor.forEachResultAsync(result -> {
            FDBStoredRecord<Message> rec = result.get();
            empty.set(false);
            if (timer != null) {
                timer.increment(FDBStoreTimer.Counts.ONLINE_INDEX_BUILDER_RECORDS_SCANNED);
            }
            if (recordsScanned != null) {
                recordsScanned.incrementAndGet();
            }
            if (recordTypes.contains(rec.getRecordType())) {
                if (timer != null) {
                    timer.increment(FDBStoreTimer.Counts.ONLINE_INDEX_BUILDER_RECORDS_INDEXED);
                }
                return maintainer.update(null, rec);
            } else {
                return AsyncUtil.DONE;
            }
        }).thenCompose(noNextResult -> {
            byte[] nextCont = empty.get() ? null : noNextResult.getContinuation().toBytes();
            if (nextCont == null) {
                return CompletableFuture.completedFuture(null);
            } else {
                // Get the next record and return its primary key.
                executeProperties.setReturnedRowLimit(1);
                final ScanProperties scanProperties1 = new ScanProperties(executeProperties.build());
                RecordCursor<FDBStoredRecord<Message>> nextCursor = store.scanRecords(range, nextCont, scanProperties1);
                return nextCursor.onNext().thenApply(result -> {
                    if (result.hasNext()) {
                        FDBStoredRecord<Message> rec = result.get();
                        return rec.getPrimaryKey();
                    } else {
                        return null;
                    }
                });
            }
        });
    }

    // Builds a range within a single transaction. It will look for the missing ranges within the given range and build those while
    // updating the range set.
    @Nonnull
    private CompletableFuture<Void> buildRange(@Nonnull FDBRecordStore store, @Nullable Tuple start, @Nullable Tuple end,
                                               @Nullable AtomicLong recordsScanned) {
        RangeSet rangeSet = new RangeSet(store.indexRangeSubspace(index));
        AsyncIterator<Range> ranges = rangeSet.missingRanges(store.ensureContextActive(), packOrNull(start), packOrNull(end)).iterator();
        return ranges.onHasNext().thenCompose(hasAny -> {
            if (hasAny) {
                return AsyncUtil.whileTrue(() -> {
                    Range range = ranges.next();
                    Tuple rangeStart = Arrays.equals(range.begin, START_BYTES) ? null : Tuple.fromBytes(range.begin);
                    Tuple rangeEnd = Arrays.equals(range.end, END_BYTES) ? null : Tuple.fromBytes(range.end);
                    return CompletableFuture.allOf(
                            // All of the requested range without limit.
                            // In practice, this method works because it is only called for the endpoint ranges, which are empty and
                            // one long, respectively.
                            buildRangeOnly(store, rangeStart, rangeEnd, false, recordsScanned),
                            rangeSet.insertRange(store.ensureContextActive(), range, true)
                    ).thenCompose(vignore -> ranges.onHasNext());
                }, store.getExecutor());
            } else {
                return AsyncUtil.DONE;
            }
        });
    }

    /**
     * Builds (transactionally) the index by adding records with primary keys within the given range.
     * This will look for gaps of keys within the given range that haven't yet been rebuilt and then
     * rebuild only those ranges. As a result, if this method is called twice, the first time, it will
     * build whatever needs to be built, and then the second time, it will notice that there are no ranges
     * that need to be built, so it will do nothing. In this way, it is idempotent and thus safe to
     * use in retry loops.
     *
     * This method will fail if there is too much work to be done in a single transaction. If one wants
     * to handle building a range that does not fit in a single transaction, one should use the
     * {@link #buildRange(Key.Evaluated, Key.Evaluated) buildRange()}
     * function that takes an {@link FDBDatabase} as its first parameter.
     *
     * @param store the record store in which to rebuild the range
     * @param start the (inclusive) beginning primary key of the range to build (or <code>null</code> to go to the end)
     * @param end the (exclusive) end primary key of the range to build (or <code>null</code> to go to the end)
     * @return a future that will be ready when the build has completed
     */
    @Nonnull
    public CompletableFuture<Void> buildRange(@Nonnull FDBRecordStore store, @Nullable Key.Evaluated start, @Nullable Key.Evaluated end) {
        RangeSet rangeSet = new RangeSet(store.indexRangeSubspace(index));
        byte[] startBytes = packOrNull(convertOrNull(start));
        byte[] endBytes = packOrNull(convertOrNull(end));
        AsyncIterator<Range> ranges = rangeSet.missingRanges(store.ensureContextActive(), startBytes, endBytes).iterator();
        return ranges.onHasNext().thenCompose(hasNext -> {
            if (hasNext) {
                return AsyncUtil.whileTrue(() -> {
                    Range toBuild = ranges.next();
                    Tuple startTuple = Tuple.fromBytes(toBuild.begin);
                    Tuple endTuple = Arrays.equals(toBuild.end, END_BYTES) ? null : Tuple.fromBytes(toBuild.end);
                    AtomicReference<Tuple> currStart = new AtomicReference<>(startTuple);
                    return AsyncUtil.whileTrue(() ->
                        // Bold claim: this will never cause a RecordBuiltRangeException because of transactions.
                        buildUnbuiltRange(store, currStart.get(), endTuple, null).thenApply(realEnd -> {
                            if (realEnd != null && !realEnd.equals(endTuple)) {
                                currStart.set(realEnd);
                                return true;
                            } else {
                                return false;
                            }
                        }), store.getExecutor()).thenCompose(vignore -> ranges.onHasNext());
                }, store.getExecutor());
            } else {
                return AsyncUtil.DONE;
            }
        });
    }

    /**
     * Builds (with a retry loop) the index by adding records with primary keys within the given range.
     * This will look for gaps of keys within the given range that haven't yet been rebuilt and then rebuild
     * only those ranges. It will also limit each transaction to the number of records specified by the
     * <code>limit</code> parameter of this class's constructor. In the case that that limit is too high (i.e.,
     * it can't make any progress or errors out on a non-retriable error like <code>transaction_too_large</code>,
     * this method will actually decrease the limit so that less work is attempted each transaction. It will
     * also rate limit itself as to not make too many requests per second.
     *
     * @param start the (inclusive) beginning primary key of the range to build (or <code>null</code> to go from the beginning)
     * @param end the (exclusive) end primary key of the range to build (or <code>null</code> to go to the end)
     * @return a future that will be ready when the build has completed
     */
    @Nonnull
    public CompletableFuture<Void> buildRange(@Nullable Key.Evaluated start, @Nullable Key.Evaluated end) {
<<<<<<< HEAD
        return buildRange(recordStoreBuilder.getSubspaceProvider(), start, end);
    }

    @Nonnull
    private CompletableFuture<Void> buildRange(@Nonnull SubspaceProvider subspaceProvider, @Nullable Key.Evaluated start, @Nullable Key.Evaluated end) {
        return runner.runAsync(context ->
                subspaceProvider.getSubspaceAsync(context).thenCompose(subspace -> {
                    RangeSet rangeSet = new RangeSet(subspace.subspace(Tuple.from(FDBRecordStore.INDEX_RANGE_SPACE_KEY, index.getSubspaceKey())));
                    byte[] startBytes = packOrNull(convertOrNull(start));
                    byte[] endBytes = packOrNull(convertOrNull(end));
                    Queue<Range> rangeDeque = new ArrayDeque<>();
                    ReadTransactionContext rtc = context.ensureActive();
                    return rangeSet.missingRanges(rtc, startBytes, endBytes)
                            .thenAccept(rangeDeque::addAll)
                            .thenCompose(vignore -> buildRanges(subspace, rangeSet, rangeDeque));
                })
        );
=======
        final SubspaceProvider subspaceProvider = recordStoreBuilder.getSubspaceProvider();
        return subspaceProvider.getSubspaceAsync()
                .thenCompose(subspace -> buildRange(subspaceProvider, subspace, start, end));
    }

    @Nonnull
    private CompletableFuture<Void> buildRange(SubspaceProvider subspaceProvider, @Nonnull Subspace subspace,
                                               @Nullable Key.Evaluated start, @Nullable Key.Evaluated end) {
        RangeSet rangeSet = new RangeSet(subspace.subspace(Tuple.from(FDBRecordStore.INDEX_RANGE_SPACE_KEY, index.getSubspaceKey())));
        byte[] startBytes = packOrNull(convertOrNull(start));
        byte[] endBytes = packOrNull(convertOrNull(end));
        Queue<Range> rangeDeque = new ArrayDeque<>();
        return rangeSet.missingRanges(runner.getDatabase().database(), startBytes, endBytes)
                .thenAccept(rangeDeque::addAll)
                .thenCompose(vignore -> buildRanges(subspaceProvider, subspace, rangeSet, rangeDeque));
>>>>>>> a1c53349
    }

    @Nonnull
    private CompletableFuture<Void> buildRanges(SubspaceProvider subspaceProvider, @Nonnull Subspace subspace,
                                                RangeSet rangeSet, Queue<Range> rangeDeque) {
        return AsyncUtil.whileTrue(() -> {
            if (rangeDeque.isEmpty()) {
                return CompletableFuture.completedFuture(false); // We're done.
            }
            Range toBuild = rangeDeque.remove();

            // This only works if the things included within the rangeSet are serialized Tuples.
            Tuple startTuple = Tuple.fromBytes(toBuild.begin);
            Tuple endTuple = Arrays.equals(toBuild.end, END_BYTES) ? null : Tuple.fromBytes(toBuild.end);
            return buildUnbuiltRange(startTuple, endTuple)
                    .handle((realEnd, ex) -> handleBuiltRange(subspaceProvider, subspace, rangeSet, rangeDeque, startTuple, endTuple, realEnd, ex))
                    .thenCompose(Function.identity());
        }, runner.getExecutor());
    }

    @Nonnull
    private CompletableFuture<Boolean> handleBuiltRange(SubspaceProvider subspaceProvider, @Nonnull Subspace subspace,
                                                        RangeSet rangeSet, Queue<Range> rangeDeque,
                                                        Tuple startTuple, Tuple endTuple, Tuple realEnd,
                                                        Throwable ex) {
        final RuntimeException unwrappedEx = ex == null ? null : runner.getDatabase().mapAsyncToSyncException(ex);
        long toWait = (recordsPerSecond == UNLIMITED) ? 0 : 1000 * limit / recordsPerSecond;
        if (unwrappedEx == null) {
            if (realEnd != null && !realEnd.equals(endTuple)) {
                // We didn't make it to the end. Continue on to the next item.
                if (endTuple != null) {
                    rangeDeque.add(new Range(realEnd.pack(), endTuple.pack()));
                } else {
                    rangeDeque.add(new Range(realEnd.pack(), END_BYTES));
                }
            }
            maybeLogBuildProgress(subspaceProvider, startTuple, endTuple, realEnd);
            return MoreAsyncUtil.delayedFuture(toWait, TimeUnit.MILLISECONDS).thenApply(vignore3 -> true);
        } else {
            Throwable cause = unwrappedEx;
            while (cause != null) {
                if (cause instanceof RecordBuiltRangeException) {
                    return rangeSet.missingRanges(runner.getDatabase().database(), startTuple.pack(), endTuple.pack())
                            .thenCompose(list -> {
                                rangeDeque.addAll(list);
                                return MoreAsyncUtil.delayedFuture(toWait, TimeUnit.MILLISECONDS);
                            }).thenApply(vignore3 -> true);
                } else {
                    cause = cause.getCause();
                }
            }
            if (LOGGER.isInfoEnabled()) {
                LOGGER.info(KeyValueLogMessage.of("possibly non-fatal error encountered building range",
                        LogMessageKeys.RANGE_START, startTuple,
                        LogMessageKeys.RANGE_END, endTuple,
                        LogMessageKeys.SUBSPACE, ByteArrayUtil2.loggable(subspace.pack())), ex);
            }
            throw unwrappedEx; // made it to the bottom, throw original exception
        }
    }

    private void maybeLogBuildProgress(SubspaceProvider subspaceProvider, Tuple startTuple, Tuple endTuple, Tuple realEnd) {
        if (LOGGER.isInfoEnabled()
                && (progressLogIntervalMillis > 0
                    && System.currentTimeMillis() - timeOfLastProgressLogMillis > progressLogIntervalMillis)
                || progressLogIntervalMillis == 0) {
            LOGGER.info(KeyValueLogMessage.of("Built Range",
                    LogMessageKeys.INDEX_NAME, index.getName(),
                    "indexVersion", index.getLastModifiedVersion(),
                    subspaceProvider.logKey(), subspaceProvider,
                    "startTuple", startTuple,
                    "endTuple", endTuple,
                    "realEnd", realEnd,
                    "recordsScanned", totalRecordsScanned.get()));
            timeOfLastProgressLogMillis = System.currentTimeMillis();
        }
    }

    // Helper function that works on Tuples instead of keys.
    @Nonnull
    private CompletableFuture<Tuple> buildUnbuiltRange(@Nonnull FDBRecordStore store, @Nullable Tuple start,
                                                       @Nullable Tuple end, @Nullable AtomicLong recordsScanned) {
        CompletableFuture<Tuple> buildFuture = buildRangeOnly(store, start, end, true, recordsScanned);

        RangeSet rangeSet = new RangeSet(store.indexRangeSubspace(index));
        byte[] startBytes = packOrNull(start);

        AtomicReference<Tuple> toReturn = new AtomicReference<>();
        return buildFuture.thenCompose(realEnd -> {
            toReturn.set(realEnd);
            return rangeSet.insertRange(store.ensureContextActive(), startBytes, packOrNull(realEnd), true);
        }).thenApply(changed -> {
            if (changed) {
                return toReturn.get();
            } else {
                throw new RecordBuiltRangeException(start, end);
            }
        });
    }

    /**
     * Builds (transactionally) the index by adding records with primary keys within the given range.
     * This requires that the range is initially "unbuilt", i.e., no records within the given
     * range have yet been processed by the index build job. It is acceptable if there
     * are records within that range that have already been added to the index because they were
     * added to the store after the index was added in write-only mode but have not yet been
     * processed by the index build job.
     *
     * Note that this function is not idempotent in that if the first time this function runs, if it
     * fails with <code>commit_unknown_result</code> but the transaction actually succeeds, running this
     * function again will result in a {@link RecordBuiltRangeException} being thrown the second
     * time. Retry loops used by the <code>OnlineIndexer</code> class that call this method
     * handle this contingency. For the most part, this method should only be used by those who know
     * what they are doing. It is included because it is less expensive to make this call if one
     * already knows that the range will be unbuilt, but the caller must be ready to handle the
     * circumstance that the range might be built the second time.
     *
     * Most users should use the
     * {@link #buildRange(FDBRecordStore, Key.Evaluated, Key.Evaluated) buildRange()}
     * method with the same parameters in the case that they want to build a range of keys into the index. That
     * method <i>is</i> idempotent, but it is slightly more costly as it firsts determines what ranges are
     * have not yet been built before building them.
     *
     * @param store the record store in which to rebuild the range
     * @param start the (inclusive) beginning primary key of the range to build (or <code>null</code> to start from the beginning)
     * @param end the (exclusive) end primary key of the range to build (or <code>null</code> to go to the end)
     * @return a future with the key of the first record not processed by this range rebuild
     * @throws RecordBuiltRangeException if the given range contains keys already processed by the index build
     */
    @Nonnull
    public CompletableFuture<Key.Evaluated> buildUnbuiltRange(@Nonnull FDBRecordStore store,
                                                              @Nullable Key.Evaluated start,
                                                              @Nullable Key.Evaluated end) {
        return buildUnbuiltRange(store, start, end, null);
    }

    // just like the overload that doesn't take a recordsScanned
    @Nonnull
    private CompletableFuture<Key.Evaluated> buildUnbuiltRange(@Nonnull FDBRecordStore store,
                                                               @Nullable Key.Evaluated start, @Nullable Key.Evaluated end,
                                                               @Nullable AtomicLong recordsScanned) {
        return buildUnbuiltRange(store, convertOrNull(start), convertOrNull(end), recordsScanned)
                .thenApply(tuple -> (tuple == null) ? null : Key.Evaluated.fromTuple(tuple));
    }

    // Helper function with the same behavior as buildUnbuiltRange, but it works on tuples instead of primary keys.
    @Nonnull
    private CompletableFuture<Tuple> buildUnbuiltRange(@Nullable Tuple start, @Nullable Tuple end) {
        AtomicLong recordsScanned = new AtomicLong(0);
        final List<Object> additionalLogMessageKeyValues = Arrays.asList(LogMessageKeys.CALLING_METHOD, "buildUnbuiltRange",
                LogMessageKeys.RANGE_START, start,
                LogMessageKeys.RANGE_END, end);
        return runAsync(store -> buildUnbuiltRange(store, start, end, recordsScanned),
                (result, exception) -> runAsyncPostTransaction(
                        result, exception, recordsScanned),
                additionalLogMessageKeyValues);
    }

    @VisibleForTesting
    @Nonnull
    CompletableFuture<Key.Evaluated> buildUnbuiltRange(@Nullable Key.Evaluated start, @Nullable Key.Evaluated end) {
        AtomicLong recordsScanned = new AtomicLong(0);
        final List<Object> additionalLogMessageKeyValues = Arrays.asList(LogMessageKeys.CALLING_METHOD, "buildUnbuiltRange",
                LogMessageKeys.RANGE_START, start,
                LogMessageKeys.RANGE_END, end);
        return runAsync(store -> buildUnbuiltRange(store, start, end, recordsScanned),
                (result, exception) -> runAsyncPostTransaction(
                        result, exception, recordsScanned),
                additionalLogMessageKeyValues);
    }

    /**
     * Transactionally rebuild an entire index. This will (1) delete any data in the index that is
     * already there and (2) rebuild the entire key range for the given index. It will attempt to
     * do this within a single transaction, and it may fail if there are too many records, so this
     * is only safe to do for small record stores.
     *
     * Many large use-cases should use the {@link #buildIndexAsync} method along with temporarily
     * changing an index to write-only mode while the index is being rebuilt.
     *
     * @param store the record store in which to rebuild the index
     * @return a future that will be ready when the build has completed
     */
    @Nonnull
    public CompletableFuture<Void> rebuildIndexAsync(@Nonnull FDBRecordStore store) {
        Transaction tr = store.ensureContextActive();
        store.clearIndexData(index);

        // Clear the associated range set and make it instead equal to
        // the complete range. This isn't super necessary, but it is done
        // to avoid (1) concurrent OnlineIndexBuilders doing more work and
        // (2) to allow for write-only indexes to continue to do the right thing.
        RangeSet rangeSet = new RangeSet(store.indexRangeSubspace(index));
        CompletableFuture<Boolean> rangeFuture = rangeSet.clear(tr)
                .thenCompose(vignore -> rangeSet.insertRange(tr, null, null));

        // Rebuild the index by going through all of the records in a transaction.
        AtomicReference<TupleRange> rangeToGo = new AtomicReference<>(recordsRange);
        CompletableFuture<Void> buildFuture = AsyncUtil.whileTrue(() ->
                buildRangeOnly(store, rangeToGo.get(), true, null).thenApply(nextStart -> {
                    if (nextStart == null) {
                        return false;
                    } else {
                        rangeToGo.set(new TupleRange(nextStart, rangeToGo.get().getHigh(), EndpointType.RANGE_INCLUSIVE, rangeToGo.get().getHighEndpoint()));
                        return true;
                    }
                }), store.getExecutor());

        return CompletableFuture.allOf(rangeFuture, buildFuture);
    }

    /**
     * Transactionally rebuild an entire index.
     * Synchronous version of {@link #rebuildIndexAsync}
     *
     * @param store the record store in which to rebuild the index
     * @see #buildIndex
     */
    public void rebuildIndex(@Nonnull FDBRecordStore store) {
        asyncToSync(rebuildIndexAsync(store));
    }

    /**
     * Builds (transactionally) the endpoints of an index. What this means is that builds everything from the beginning of
     * the key space to the first record and everything from the last record to the end of the key space.
     * There won't be any records within these ranges (except for the last record of the record store), but
     * it does mean that any records in the future that get added to these ranges will correctly update
     * the index. This means, e.g., that if the workload primarily adds records to the record store
     * after the current last record (because perhaps the primary key is based off of an atomic counter
     * or the current time), running this method will be highly contentious, but once it completes,
     * the rest of the index build should happen without any more conflicts.
     *
     * This will return a (possibly null) {@link TupleRange} that contains the primary keys of the
     * first and last records within the record store. This can then be used to either build the
     * range right away or to then divy-up the remaining ranges between multiple agents working
     * in parallel if one desires.
     *
     * @param store the record store in which to rebuild the index
     * @return a future that will contain the range of records in the interior of the record store
     */
    @Nonnull
    public CompletableFuture<TupleRange> buildEndpoints(@Nonnull FDBRecordStore store) {
        return buildEndpoints(store, null);
    }

    // just like the overload that doesn't take a recordsScanned
    @Nonnull
    private CompletableFuture<TupleRange> buildEndpoints(@Nonnull FDBRecordStore store,
                                                         @Nullable AtomicLong recordsScanned) {
        final RangeSet rangeSet = new RangeSet(store.indexRangeSubspace(index));
        if (TupleRange.ALL.equals(recordsRange)) {
            return buildEndpoints(store, rangeSet, recordsScanned);
        }
        // If records do not occupy whole range, first mark outside as built.
        final Range asRange = recordsRange.toRange();
        return CompletableFuture.allOf(
                rangeSet.insertRange(store.ensureContextActive(), null, asRange.begin),
                rangeSet.insertRange(store.ensureContextActive(), asRange.end, null))
                .thenCompose(vignore -> buildEndpoints(store, rangeSet, recordsScanned));
    }

    @Nonnull
    private CompletableFuture<TupleRange> buildEndpoints(@Nonnull FDBRecordStore store, @Nonnull RangeSet rangeSet,
                                                         @Nullable AtomicLong recordsScanned) {
        final ExecuteProperties limit1 = ExecuteProperties.newBuilder()
                .setReturnedRowLimit(1)
                .setIsolationLevel(IsolationLevel.SERIALIZABLE)
                .build();
        final ScanProperties forward = new ScanProperties(limit1);
        RecordCursor<FDBStoredRecord<Message>> beginCursor = store.scanRecords(recordsRange, null, forward);
<<<<<<< HEAD
        CompletableFuture<Tuple> begin = beginCursor.onNext().thenCompose(result -> {
            if (result.hasNext()) {
                Tuple firstTuple = result.get().getPrimaryKey();
                return buildRange(store, null, firstTuple).thenApply(vignore -> firstTuple);
=======
        CompletableFuture<Tuple> begin = beginCursor.onHasNext().thenCompose(present -> {
            if (present) {
                Tuple firstTuple = beginCursor.next().getPrimaryKey();
                return buildRange(store, null, firstTuple, recordsScanned).thenApply(vignore -> firstTuple);
>>>>>>> a1c53349
            } else {
                // Empty range -- add the whole thing.
                return rangeSet.insertRange(store.ensureContextActive(), null, null).thenApply(bignore -> null);
            }
        });

        final ScanProperties backward = new ScanProperties(limit1, true);
        RecordCursor<FDBStoredRecord<Message>> endCursor = store.scanRecords(recordsRange, null, backward);
<<<<<<< HEAD
        CompletableFuture<Tuple> end = endCursor.onNext().thenCompose(result -> {
            if (result.hasNext()) {
                Tuple lastTuple = result.get().getPrimaryKey();
                return buildRange(store, lastTuple, null).thenApply(vignore -> lastTuple);
=======
        CompletableFuture<Tuple> end = endCursor.onHasNext().thenCompose(present -> {
            if (present) {
                Tuple lastTuple = endCursor.next().getPrimaryKey();
                return buildRange(store, lastTuple, null, recordsScanned).thenApply(vignore -> lastTuple);
>>>>>>> a1c53349
            } else {
                // As the range is empty, the whole range needs to be added, but that is accomplished
                // by the above future, so this has nothing to do.
                return CompletableFuture.completedFuture(null);
            }
        });

        return begin.thenCombine(end, (firstTuple, lastTuple) -> {
            if (firstTuple == null || firstTuple.equals(lastTuple)) {
                return null;
            } else {
                return new TupleRange(firstTuple, lastTuple, EndpointType.RANGE_INCLUSIVE, EndpointType.RANGE_EXCLUSIVE);
            }
        });
    }

    /**
     * Builds (with a retry loop) the endpoints of an index. See the
     * {@link #buildEndpoints(FDBRecordStore) buildEndpoints()} method that takes
     * an {@link FDBRecordStore} as its parameter for more details. This will retry on that function
     * until it gets a non-exceptional result and return the results back.
     *
     * @return a future that will contain the range of records in the interior of the record store
     */
    @Nonnull
    public CompletableFuture<TupleRange> buildEndpoints() {
        AtomicLong recordsScanned = new AtomicLong(0);
        final List<Object> additionalLogMessageKeyValues = Arrays.asList(LogMessageKeys.CALLING_METHOD, "buildEndpoints");
        return runAsync(store -> buildEndpoints(store, recordsScanned),
                (result, exception) -> runAsyncPostTransaction(
                        result, exception, recordsScanned),
                additionalLogMessageKeyValues);
    }

    /**
     * Builds an index across multiple transactions. This will honor the rate-limiting
     * parameters set in the constructor of this class. It will also retry
     * any retriable errors that it encounters while it runs the build. At the
     * end, it will mark the index readable in the store if specified.
     *
     * @param markReadable whether to mark the index as readable after building the index
     * @return a future that will be ready when the build has completed
     */
    @Nonnull
    public CompletableFuture<Void> buildIndexAsync(boolean markReadable) {
        CompletableFuture<Void> buildFuture = buildEndpoints().thenCompose(tupleRange -> {
            if (tupleRange != null) {
                return buildRange(Key.Evaluated.fromTuple(tupleRange.getLow()), Key.Evaluated.fromTuple(tupleRange.getHigh()));
            } else {
                return CompletableFuture.completedFuture(null);
            }
        });

        if (markReadable) {
            return buildFuture.thenCompose(vignore ->
                runner.runAsync(context ->
                        openRecordStore(context)
                                .thenCompose(store -> store.markIndexReadable(index))
                                .thenApply(ignore -> null))
            );
        } else {
            return buildFuture;
        }
    }

    /**
     * Builds an index across multiple transactions. This will honor the rate-limiting
     * parameters set in the constructor of this class. It will also retry
     * any retriable errors that it encounters while it runs the build.
     *
     * @return a future that will be ready when the build has completed
     */
    @Nonnull
    public CompletableFuture<Void> buildIndexAsync() {
        return buildIndexAsync(true);
    }

    /**
     * Builds an index across multiple transactions.
     * Synchronous version of {@link #buildIndexAsync}.
     * @param markReadable whether to mark the index as readable after building the index
     */
    @Nonnull
    public void buildIndex(boolean markReadable) {
        asyncToSync(buildIndexAsync(markReadable));
    }

    /**
     * Builds an index across multiple transactions.
     * Synchronous version of {@link #buildIndexAsync}.
     */
    @Nonnull
    public void buildIndex() {
        asyncToSync(buildIndexAsync());
    }


    /**
     * Split the index build range to support building an index across multiple transactions in parallel if needed.
     * <p>
     * It is blocking and should not be called in asynchronous contexts.
     *
     * @param minSplit not split if it cannot be split into at least <code>minSplit</code> ranges
     * @param maxSplit the maximum number of splits generated
     * @return a list of split primary key ranges (the low endpoint is inclusive and the high endpoint is exclusive)
     */
    @API(API.Status.EXPERIMENTAL)
    @Nonnull
    public List<Pair<Tuple, Tuple>> splitIndexBuildRange(int minSplit, int maxSplit) {
        TupleRange originalRange = runner.asyncToSync(FDBStoreTimer.Waits.WAIT_BUILD_ENDPOINTS, buildEndpoints());

        // There is no range needing to be built.
        if (originalRange == null) {
            return Collections.emptyList();
        }

        if (minSplit < 1 || maxSplit < 1 || minSplit > maxSplit) {
            throw new RecordCoreException("splitIndexBuildRange should have 1 < minSplit <= maxSplit");
        }

        List<Tuple> boundaries = getPrimaryKeyBoundaries(originalRange);

        // The range only spans across very few FDB servers so parallelism is not necessary.
        if (boundaries.size() - 1 < minSplit) {
            return Collections.singletonList(Pair.of(originalRange.getLow(), originalRange.getHigh()));
        }

        List<Pair<Tuple, Tuple>> splitRanges = new ArrayList<>(Math.min(boundaries.size() - 1, maxSplit));

        // step size >= 1
        int stepSize = -Math.floorDiv(-(boundaries.size() - 1), maxSplit);  // Read ceilDiv(boundaries.size() - 1, maxSplit).
        int start = 0;
        while (true) {
            int next = start + stepSize;
            if (next < boundaries.size() - 1) {
                splitRanges.add(Pair.of(boundaries.get(start), boundaries.get(next)));
            } else {
                splitRanges.add(Pair.of(boundaries.get(start), boundaries.get(boundaries.size() - 1)));
                break;
            }
            start = next;
        }

        if (LOGGER.isInfoEnabled()) {
            LOGGER.info(KeyValueLogMessage.of("split index build range",
                    "indexName", index.getName(),
                    "originalRange", originalRange,
                    "splitRanges", splitRanges));
        }

        return splitRanges;
    }

    private List<Tuple> getPrimaryKeyBoundaries(TupleRange tupleRange) {
        List<Tuple> boundaries = runner.run(context -> {
            RecordCursor<Tuple> cursor = recordStoreBuilder.copyBuilder().setContext(context).open()
                    .getPrimaryKeyBoundaries(tupleRange.getLow(), tupleRange.getHigh());
            return context.asyncToSync(FDBStoreTimer.Waits.WAIT_GET_BOUNDARY, cursor.asList());
        });

        // Add the two endpoints if they are not in the result
        if (boundaries.isEmpty() || tupleRange.getLow().compareTo(boundaries.get(0)) < 0) {
            boundaries.add(0, tupleRange.getLow());
        }
        if (tupleRange.getHigh().compareTo(boundaries.get(boundaries.size() - 1)) > 0) {
            boundaries.add(tupleRange.getHigh());
        }

        return boundaries;
    }

    /**
     * Mark the index as readable if it is built.
     * @return a future that will complete to <code>true</code> if the index is readable and <code>false</code>
     *     otherwise
     */
    @API(API.Status.EXPERIMENTAL)
    @Nonnull
    public CompletableFuture<Boolean> markReadableIfBuilt() {
        return runner.runAsync(context ->
                openRecordStore(context).thenCompose(store -> {
                    final RangeSet rangeSet = new RangeSet(store.indexRangeSubspace(index));
                    return rangeSet.missingRanges(store.ensureContextActive()).iterator().onHasNext()
                            .thenCompose(hasNext -> {
                                if (hasNext) {
                                    return AsyncUtil.READY_FALSE;
                                } else {
                                    // Index is built because there is no missing range.
                                    return store.markIndexReadable(index)
                                            // markIndexReadable will return false if the index was already readable
                                            .thenApply(vignore -> true);
                                }
                            });
                })
        );
    }

    /**
     * Mark the index as readable.
     * @return a future that will either complete exceptionally if the index can not
     * be made readable or will contain <code>true</code> if the store was modified
     * and <code>false</code> otherwise
     */
    @API(API.Status.EXPERIMENTAL)
    @Nonnull
    public CompletableFuture<Boolean> markReadable() {
        return runner.runAsync(context ->
                openRecordStore(context).thenCompose(store -> store.markIndexReadable(index))
        );
    }

    /**
     * Wait for asynchronous index build to complete.
     *
     * <p>
     * This method was marked {@link API.Status#INTERNAL INTERNAL} in a 2.5 release of the Record Layer, and it may be
     * removed in version 2.7. Outside users of the Record Layer should use the {@code asyncToSync} methods of {@link FDBRecordContext},
     * {@link FDBDatabase}, or {@link FDBDatabaseRunner} instead. See
     * <a href="https://github.com/FoundationDB/fdb-record-layer/issues/473">Issue #473</a> for more details.
     * </p>
     *
     * @param buildIndexFuture the result of {@link #buildIndexAsync}
     * @param <T> return type of function to run
     * @return future that will contain the result of {@code buildIndexFuture} after successful run and commit
     */
    @API(API.Status.INTERNAL)
    public <T> T asyncToSync(@Nonnull CompletableFuture<T> buildIndexFuture) {
        return runner.asyncToSync(FDBStoreTimer.Waits.WAIT_ONLINE_BUILD_INDEX, buildIndexFuture);
    }

    @API(API.Status.INTERNAL)
    @VisibleForTesting
    long getTotalRecordsScanned() {
        return totalRecordsScanned.get();
    }

    /**
     * Builder for {@link OnlineIndexer}.
     *
     * <pre><code>
     * OnlineIndexer.newBuilder().setRecordStoreBuilder(recordStoreBuilder).setIndex(index).build()
     * </code></pre>
     *
     * <pre><code>
     * OnlineIndexer.newBuilder().setDatabase(fdb).setMetaData(metaData).setSubspace(subspace).setIndex(index).build()
     * </code></pre>
     *
     */
    @API(API.Status.UNSTABLE)
    public static class Builder {
        @Nullable
        protected FDBDatabaseRunner runner;
        @Nullable
        protected FDBRecordStore.Builder recordStoreBuilder;
        @Nullable
        protected Index index;
        @Nullable
        protected Collection<RecordType> recordTypes;

        protected int limit = DEFAULT_LIMIT;
        protected int maxRetries = DEFAULT_MAX_RETRIES;
        protected int recordsPerSecond = DEFAULT_RECORDS_PER_SECOND;
        private long progressLogIntervalMillis = DEFAULT_PROGRESS_LOG_INTERVAL;
        private int increaseLimitAfter = DO_NOT_RE_INCREASE_LIMIT;

        protected Builder() {
        }

        /**
         * Get the runner that will be used to call into the database.
         * @return the runner that connects to the target database
         */
        @Nullable
        public FDBDatabaseRunner getRunner() {
            return runner;
        }

        /**
         * Set the runner that will be used to call into the database.
         *
         * Normally the runner is gotten from {@link #setDatabase} or {@link #setRecordStore} or {@link #setRecordStoreBuilder}.
         * @param runner the runner that connects to the target database
         * @return this builder
         */
        public Builder setRunner(@Nullable FDBDatabaseRunner runner) {
            this.runner = runner;
            return this;
        }

        /**
         * Set the database in which to run the indexing.
         *
         * Normally the database is gotten from {@link #setRecordStore} or {@link #setRecordStoreBuilder}.
         * @param database the target database
         * @return this builder
         */
        public Builder setDatabase(@Nonnull FDBDatabase database) {
            this.runner = database.newRunner();
            return this;
        }

        /**
         * Get the record store builder that will be used to open record store instances for indexing.
         * @return the record store builder
         */
        @Nullable
        @SuppressWarnings("squid:S1452")
        public FDBRecordStore.Builder getRecordStoreBuilder() {
            return recordStoreBuilder;
        }

        /**
         * Set the record store builder that will be used to open record store instances for indexing.
         * @param recordStoreBuilder the record store builder
         * @return this builder
         * @see #setRecordStore
         */
        public Builder setRecordStoreBuilder(@Nonnull FDBRecordStore.Builder recordStoreBuilder) {
            this.recordStoreBuilder = recordStoreBuilder.copyBuilder().setContext(null);
            if (runner == null && recordStoreBuilder.getContext() != null) {
                runner = recordStoreBuilder.getContext().getDatabase().newRunner();
                runner.setTimer(recordStoreBuilder.getContext().getTimer());
                runner.setMdcContext(recordStoreBuilder.getContext().getMdcContext());
            }
            return this;
        }

        /**
         * Set the record store that will be used as a template to open record store instances for indexing.
         * @param recordStore the target record store
         * @return this builder
         */
        public Builder setRecordStore(@Nonnull FDBRecordStore recordStore) {
            recordStoreBuilder = recordStore.asBuilder().setContext(null);
            if (runner == null) {
                runner = recordStore.getRecordContext().getDatabase().newRunner();
                runner.setTimer(recordStore.getTimer());
                runner.setMdcContext(recordStore.getRecordContext().getMdcContext());
            }
            return this;
        }

        /**
         * Get the index to be built.
         * @return the index to be built
         */
        @Nullable
        public Index getIndex() {
            return index;
        }

        /**
         * Set the index to be built.
         * @param index the index to be built
         * @return this builder
         */
        public Builder setIndex(@Nullable Index index) {
            this.index = index;
            return this;
        }

        /**
         * Set the index to be built.
         * @param indexName the index to be built
         * @return this builder
         */
        public Builder setIndex(@Nonnull String indexName) {
            this.index = getRecordMetaData().getIndex(indexName);
            return this;
        }

        /**
         * Get the explicit set of record types to be indexed.
         *
         * Normally, all record types associated with the chosen index will be indexed.
         * @return the record types to be indexed
         */
        @Nullable
        public Collection<RecordType> getRecordTypes() {
            return recordTypes;
        }

        /**
         * Set the explicit set of record types to be indexed.
         *
         * Normally, record types are inferred from {@link #setIndex}.
         * @param recordTypes the record types to be indexed or {@code null} to infer from the index
         * @return this builder
         */
        public Builder setRecordTypes(@Nullable Collection<RecordType> recordTypes) {
            this.recordTypes = recordTypes;
            return this;
        }

        /**
         * Get the maximum number of records to process in one transaction.
         * @return the maximum number of records to process in one transaction
         */
        public int getLimit() {
            return limit;
        }

        /**
         * Set the maximum number of records to process in one transaction.
         *
         * The default limit is {@link #DEFAULT_LIMIT} = {@value #DEFAULT_LIMIT}.
         * @param limit the maximum number of records to process in one transaction
         * @return this builder
         */
        public Builder setLimit(int limit) {
            this.limit = limit;
            return this;
        }

        /**
         * Get the maximum number of times to retry a single range rebuild.
         * This retry is on top of the retries caused by {@link #getMaxAttempts()}, and it will also retry for other error
         * codes, such as {@code transaction_too_large}.
         * @return the maximum number of times to retry a single range rebuild
         */
        public int getMaxRetries() {
            return maxRetries;
        }

        /**
         * Set the maximum number of times to retry a single range rebuild.
         * This retry is on top of the retries caused by {@link #getMaxAttempts()}, it and will also retry for other error
         * codes, such as {@code transaction_too_large}.
         *
         * The default number of retries is {@link #DEFAULT_MAX_RETRIES} = {@value #DEFAULT_MAX_RETRIES}.
         * @param maxRetries the maximum number of times to retry a single range rebuild
         * @return this builder
         */
        public Builder setMaxRetries(int maxRetries) {
            this.maxRetries = maxRetries;
            return this;
        }

        /**
         * Get the maximum number of records to process in a single second.
         * @return the maximum number of records to process in a single second
         */
        public int getRecordsPerSecond() {
            return recordsPerSecond;
        }

        /**
         * Set the maximum number of records to process in a single second.
         *
         * The default number of retries is {@link #DEFAULT_RECORDS_PER_SECOND} = {@value #DEFAULT_RECORDS_PER_SECOND}.
         * @param recordsPerSecond the maximum number of records to process in a single second.
         * @return this builder
         */
        public Builder setRecordsPerSecond(int recordsPerSecond) {
            this.recordsPerSecond = recordsPerSecond;
            return this;
        }

        /**
         * Get the timer used in {@link #buildIndex}.
         * @return the timer or <code>null</code> if none is set
         */
        @Nullable
        public FDBStoreTimer getTimer() {
            if (runner == null) {
                throw new MetaDataException("timer is only known after runner has been set");
            }
            return runner.getTimer();
        }

        /**
         * Set the timer used in {@link #buildIndex}.
         * @param timer timer to use
         * @return this builder
         */
        public Builder setTimer(@Nullable FDBStoreTimer timer) {
            if (runner == null) {
                throw new MetaDataException("timer can only be set after runner has been set");
            }
            runner.setTimer(timer);
            return this;
        }

        /**
         * Get the logging context used in {@link #buildIndex}.
         * @return the logging context of <code>null</code> if none is set
         */
        @Nullable
        public Map<String, String> getMdcContext() {
            if (runner == null) {
                throw new MetaDataException("logging context is only known after runner has been set");
            }
            return runner.getMdcContext();
        }

        /**
         * Set the logging context used in {@link #buildIndex}.
         * @param mdcContext the logging context to set while running
         * @return this builder
         * @see FDBDatabase#openContext(Map,FDBStoreTimer)
         */
        public Builder setMdcContext(@Nullable Map<String, String> mdcContext) {
            if (runner == null) {
                throw new MetaDataException("logging context can only be set after runner has been set");
            }
            runner.setMdcContext(mdcContext);
            return this;
        }

        /**
         * Get the maximum number of transaction retry attempts.
         * This is the number of times that it will retry a given transaction that throws
         * {@link com.apple.foundationdb.record.RecordCoreRetriableTransactionException}.
         * @return the maximum number of attempts
         * @see FDBDatabaseRunner#getMaxAttempts
         */
        public int getMaxAttempts() {
            if (runner == null) {
                throw new MetaDataException("maximum attempts is only known after runner has been set");
            }
            return runner.getMaxAttempts();
        }

        /**
         * Set the maximum number of transaction retry attempts.
         * This is the number of times that it will retry a given transaction that throws
         * {@link com.apple.foundationdb.record.RecordCoreRetriableTransactionException}.
         * @param maxAttempts the maximum number of attempts
         * @return this builder
         * @see FDBDatabaseRunner#setMaxAttempts
         */
        public Builder setMaxAttempts(int maxAttempts) {
            if (runner == null) {
                throw new MetaDataException("maximum attempts can only be set after runner has been set");
            }
            runner.setMaxAttempts(maxAttempts);
            return this;
        }

        /**
         * Set the number of successful range builds before re-increasing the number of records to process in a single
         * transaction. The number of records to process in a single transaction will never go above {@link #limit}.
         * By default this is {@link #DO_NOT_RE_INCREASE_LIMIT}, which means it will not re-increase after successes.
         * @param increaseLimitAfter the number of successful range builds before increasing the number of records
         * processed in a single transaction
         * @return this builder
         */
        public Builder setIncreaseLimitAfter(int increaseLimitAfter) {
            this.increaseLimitAfter = increaseLimitAfter;
            return this;
        }

        /**
         * Get the number of successful range builds before re-increasing the number of records to process in a single
         * transaction.
         * By default this is {@link #DO_NOT_RE_INCREASE_LIMIT}, which means it will not re-increase after successes.
         * @return the number of successful range builds before increasing the number of records processed in a single
         * transaction
         * @see #limit
         */
        public int getIncreaseLimitAfter() {
            return increaseLimitAfter;
        }

        /**
         * Get the maximum delay between transaction retry attempts.
         * @return the maximum delay
         * @see FDBDatabaseRunner#getMaxDelayMillis
         */
        public long getMaxDelayMillis() {
            if (runner == null) {
                throw new MetaDataException("maximum delay is only known after runner has been set");
            }
            return runner.getMaxDelayMillis();
        }

        /**
         * Set the maximum delay between transaction retry attempts.
         * @param maxDelayMillis the maximum delay
         * @return this builder
         * @see FDBDatabaseRunner#setMaxDelayMillis
         */
        public Builder setMaxDelayMillis(long maxDelayMillis) {
            if (runner == null) {
                throw new MetaDataException("maximum delay can only be set after runner has been set");
            }
            runner.setMaxDelayMillis(maxDelayMillis);
            return this;
        }

        /**
         * Get the initial delay between transaction retry attempts.
         * @return the initial delay
         * @see FDBDatabaseRunner#getInitialDelayMillis
         */
        public long getInitialDelayMillis() {
            if (runner == null) {
                throw new MetaDataException("initial delay is only known after runner has been set");
            }
            return runner.getInitialDelayMillis();
        }

        /**
         * Set the initial delay between transaction retry attempts.
         * @param initialDelayMillis the initial delay
         * @return this builder
         * @see FDBDatabaseRunner#setInitialDelayMillis
         */
        public Builder setInitialDelayMillis(long initialDelayMillis) {
            if (runner == null) {
                throw new MetaDataException("initial delay can only be set after runner has been set");
            }
            runner.setInitialDelayMillis(initialDelayMillis);
            return this;
        }

        /**
         * Get the minimum time between successful progress logs when building across transactions.
         * Negative will not log at all, 0 will log after every commit.
         * @return the minimum time between successful progress logs in milliseconds
         * @see #setProgressLogIntervalMillis(long) for more information on the format of the log
         */
        public long getProgressLogIntervalMillis() {
            return progressLogIntervalMillis;
        }

        /**
         * Set the minimum time between successful progress logs when building across transactions.
         * Negative will not log at all, 0 will log after every commit.
         * This log will contain the following information:
         * <ul>
         *     <li>startTuple - the first primaryKey scanned as part of this range</li>
         *     <li>endTuple - the desired primaryKey that is the end of this range</li>
         *     <li>realEnd - the tuple that was successfully scanned to (always before endTuple)</li>
         *     <li>recordsScanned - the number of records successfully scanned and processed
         *     <p>
         *         This is the count of records scanned as part of successful transactions used by the
         *         multi-transaction methods (e.g. {@link #buildIndexAsync()} or
         *         {@link #buildRange(Key.Evaluated, Key.Evaluated)}). The transactional methods (i.e., the methods that
         *         take a store) do not count towards this value. Since only successful transactions are included,
         *         transactions that get {@code commit_unknown_result} will not get counted towards this value,
         *         so this may be short by the number of records scanned in those transactions if they actually
         *         succeeded. In contrast, the timer count:
         *         {@link FDBStoreTimer.Counts#ONLINE_INDEX_BUILDER_RECORDS_SCANNED}, includes all records scanned,
         *         regardless of whether the associated transaction was successful or not.
         *     </p></li>
         * </ul>
         *
         * @param millis the number of milliseconds to wait between successful logs
         * @return this builder
         */
        public Builder setProgressLogIntervalMillis(long millis) {
            progressLogIntervalMillis = millis;
            return this;
        }

        /**
         * Set the {@link IndexMaintenanceFilter} to use while building the index.
         *
         * Normally this is set by {@link #setRecordStore} or {@link #setRecordStoreBuilder}.
         * @param indexMaintenanceFilter the index filter to use
         * @return this builder
         */
        public Builder setIndexMaintenanceFilter(@Nonnull IndexMaintenanceFilter indexMaintenanceFilter) {
            if (recordStoreBuilder == null) {
                throw new MetaDataException("index filter can only be set after record store builder has been set");
            }
            recordStoreBuilder.setIndexMaintenanceFilter(indexMaintenanceFilter);
            return this;
        }

        /**
         * Set the {@link RecordSerializer} to use while building the index.
         *
         * Normally this is set by {@link #setRecordStore} or {@link #setRecordStoreBuilder}.
         * @param serializer the serializer to use
         * @return this builder
         */
        public Builder setSerializer(@Nonnull RecordSerializer<Message> serializer) {
            if (recordStoreBuilder == null) {
                throw new MetaDataException("serializer can only be set after record store builder has been set");
            }
            recordStoreBuilder.setSerializer(serializer);
            return this;
        }

        /**
         * Set the store format version to use while building the index.
         *
         * Normally this is set by {@link #setRecordStore} or {@link #setRecordStoreBuilder}.
         * @param formatVersion the format version to use
         * @return this builder
         */
        public Builder setFormatVersion(int formatVersion) {
            if (recordStoreBuilder == null) {
                throw new MetaDataException("format version can only be set after record store builder has been set");
            }
            recordStoreBuilder.setFormatVersion(formatVersion);
            return this;
        }

        @Nonnull
        private RecordMetaData getRecordMetaData() {
            if (recordStoreBuilder == null) {
                throw new MetaDataException("record store must be set");
            }
            if (recordStoreBuilder.getMetaDataProvider() == null) {
                throw new MetaDataException("record store builder must include metadata");
            }
            return recordStoreBuilder.getMetaDataProvider().getRecordMetaData();
        }

        /**
         * Set the meta-data to use when indexing.
         * @param metaDataProvider meta-data to use
         * @return this builder
         */
        public Builder setMetaData(@Nonnull RecordMetaDataProvider metaDataProvider) {
            if (recordStoreBuilder == null) {
                recordStoreBuilder = FDBRecordStore.newBuilder();
            }
            recordStoreBuilder.setMetaDataProvider(metaDataProvider);
            return this;
        }

        /**
         * Set the subspace of the record store in which to build the index.
         * @param subspaceProvider subspace to use
         * @return this builder
         */
        public Builder setSubspaceProvider(@Nonnull SubspaceProvider subspaceProvider) {
            if (recordStoreBuilder == null) {
                recordStoreBuilder = FDBRecordStore.newBuilder();
            }
            recordStoreBuilder.setSubspaceProvider(subspaceProvider);
            return this;
        }

        /**
         * Set the subspace of the record store in which to build the index.
         * @param subspace subspace to use
         * @return this builder
         */
        public Builder setSubspace(@Nonnull Subspace subspace) {
            if (recordStoreBuilder == null) {
                recordStoreBuilder = FDBRecordStore.newBuilder();
            }
            recordStoreBuilder.setSubspace(subspace);
            return this;
        }

        /**
         * Build an {@link OnlineIndexer}.
         * @return a new online indexer
         */
        public OnlineIndexer build() {
            validate();
            return new OnlineIndexer(runner, recordStoreBuilder, index, recordTypes, limit, maxRetries, recordsPerSecond, progressLogIntervalMillis, increaseLimitAfter);
        }

        protected void validate() {
            validateIndex();
            validateLimits();
        }

        // Check pointer equality to make sure other objects really came from given metaData.
        // Also resolve record types to use if not specified.
        private void validateIndex() {
            if (index == null) {
                throw new MetaDataException("index must be set");
            }
            final RecordMetaData metaData = getRecordMetaData();
            if (!metaData.hasIndex(index.getName()) || index != metaData.getIndex(index.getName())) {
                throw new MetaDataException("Index " + index.getName() + " not contained within specified metadata");
            }
            if (recordTypes == null) {
                recordTypes = metaData.recordTypesForIndex(index);
            } else {
                for (RecordType recordType : recordTypes) {
                    if (recordType != metaData.getRecordTypes().get(recordType.getName())) {
                        throw new MetaDataException("Record type " + recordType.getName() + " not contained within specified metadata");
                    }
                }
            }
        }

        private void validateLimits() {
            checkPositive(maxRetries, "maximum retries");
            checkPositive(limit, "record limit");
            checkPositive(recordsPerSecond, "records per second value");
        }

        private static void checkPositive(int value, String desc) {
            if (value <= 0) {
                throw new RecordCoreException("Non-positive value " + value + " given for " + desc);
            }
        }
    }

    /**
     * Create an online indexer builder.
     * @return a new online indexer builder
     */
    public static Builder newBuilder() {
        return new Builder();
    }

    /**
     * Create an online indexer for the given record store and index.
     * @param recordStore record store in which to index
     * @param index name of index to build
     * @return a new online indexer
     */
    public static OnlineIndexer forRecordStoreAndIndex(@Nonnull FDBRecordStore recordStore, @Nonnull String index) {
        return newBuilder().setRecordStore(recordStore).setIndex(index).build();
    }

}<|MERGE_RESOLUTION|>--- conflicted
+++ resolved
@@ -152,12 +152,8 @@
     @Nonnull private final Index index;
     @Nonnull private final Collection<RecordType> recordTypes;
     @Nonnull private final TupleRange recordsRange;
-<<<<<<< HEAD
-
-    private int limit;  // Not final as may be adjusted when running.
-=======
+
     private final int maxLimit;
->>>>>>> a1c53349
     private final int maxRetries;
     private final int recordsPerSecond;
     private final long progressLogIntervalMillis;
@@ -449,7 +445,7 @@
         // in the rank code that was causing incorrect results. If everything were thread safe,
         // a larger pipeline size would be possible.
         return cursor.forEachResultAsync(result -> {
-            FDBStoredRecord<Message> rec = result.get();
+            final FDBStoredRecord<Message> rec = result.get();
             empty.set(false);
             if (timer != null) {
                 timer.increment(FDBStoreTimer.Counts.ONLINE_INDEX_BUILDER_RECORDS_SCANNED);
@@ -576,7 +572,6 @@
      */
     @Nonnull
     public CompletableFuture<Void> buildRange(@Nullable Key.Evaluated start, @Nullable Key.Evaluated end) {
-<<<<<<< HEAD
         return buildRange(recordStoreBuilder.getSubspaceProvider(), start, end);
     }
 
@@ -591,26 +586,9 @@
                     ReadTransactionContext rtc = context.ensureActive();
                     return rangeSet.missingRanges(rtc, startBytes, endBytes)
                             .thenAccept(rangeDeque::addAll)
-                            .thenCompose(vignore -> buildRanges(subspace, rangeSet, rangeDeque));
+                            .thenCompose(vignore -> buildRanges(subspaceProvider, subspace, rangeSet, rangeDeque));
                 })
         );
-=======
-        final SubspaceProvider subspaceProvider = recordStoreBuilder.getSubspaceProvider();
-        return subspaceProvider.getSubspaceAsync()
-                .thenCompose(subspace -> buildRange(subspaceProvider, subspace, start, end));
-    }
-
-    @Nonnull
-    private CompletableFuture<Void> buildRange(SubspaceProvider subspaceProvider, @Nonnull Subspace subspace,
-                                               @Nullable Key.Evaluated start, @Nullable Key.Evaluated end) {
-        RangeSet rangeSet = new RangeSet(subspace.subspace(Tuple.from(FDBRecordStore.INDEX_RANGE_SPACE_KEY, index.getSubspaceKey())));
-        byte[] startBytes = packOrNull(convertOrNull(start));
-        byte[] endBytes = packOrNull(convertOrNull(end));
-        Queue<Range> rangeDeque = new ArrayDeque<>();
-        return rangeSet.missingRanges(runner.getDatabase().database(), startBytes, endBytes)
-                .thenAccept(rangeDeque::addAll)
-                .thenCompose(vignore -> buildRanges(subspaceProvider, subspace, rangeSet, rangeDeque));
->>>>>>> a1c53349
     }
 
     @Nonnull
@@ -881,17 +859,10 @@
                 .build();
         final ScanProperties forward = new ScanProperties(limit1);
         RecordCursor<FDBStoredRecord<Message>> beginCursor = store.scanRecords(recordsRange, null, forward);
-<<<<<<< HEAD
         CompletableFuture<Tuple> begin = beginCursor.onNext().thenCompose(result -> {
             if (result.hasNext()) {
                 Tuple firstTuple = result.get().getPrimaryKey();
-                return buildRange(store, null, firstTuple).thenApply(vignore -> firstTuple);
-=======
-        CompletableFuture<Tuple> begin = beginCursor.onHasNext().thenCompose(present -> {
-            if (present) {
-                Tuple firstTuple = beginCursor.next().getPrimaryKey();
                 return buildRange(store, null, firstTuple, recordsScanned).thenApply(vignore -> firstTuple);
->>>>>>> a1c53349
             } else {
                 // Empty range -- add the whole thing.
                 return rangeSet.insertRange(store.ensureContextActive(), null, null).thenApply(bignore -> null);
@@ -900,17 +871,10 @@
 
         final ScanProperties backward = new ScanProperties(limit1, true);
         RecordCursor<FDBStoredRecord<Message>> endCursor = store.scanRecords(recordsRange, null, backward);
-<<<<<<< HEAD
         CompletableFuture<Tuple> end = endCursor.onNext().thenCompose(result -> {
             if (result.hasNext()) {
                 Tuple lastTuple = result.get().getPrimaryKey();
-                return buildRange(store, lastTuple, null).thenApply(vignore -> lastTuple);
-=======
-        CompletableFuture<Tuple> end = endCursor.onHasNext().thenCompose(present -> {
-            if (present) {
-                Tuple lastTuple = endCursor.next().getPrimaryKey();
                 return buildRange(store, lastTuple, null, recordsScanned).thenApply(vignore -> lastTuple);
->>>>>>> a1c53349
             } else {
                 // As the range is empty, the whole range needs to be added, but that is accomplished
                 // by the above future, so this has nothing to do.
